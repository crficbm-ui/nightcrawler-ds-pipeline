--- conflicted
+++ resolved
@@ -106,8 +106,6 @@
 
 
 > **_NOTE:_**  For simplicity, the full CLI documentation can be found on [Confluence](https://swissmedic.atlassian.net/wiki/spaces/N/pages/7475365463/CLI).
-<<<<<<< HEAD
-=======
 
 
 
@@ -129,5 +127,4 @@
 
 
 ## Git Tag History
-So far, no tags have been created (alho, 12.08.2024).
->>>>>>> 20e58936
+So far, no tags have been created (alho, 12.08.2024).