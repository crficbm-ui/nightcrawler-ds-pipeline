import logging
<<<<<<< HEAD
import pandas as pd
from abc import ABC
from typing import List, Dict
from nightcrawler.context import Context
from nightcrawler.utils import write_json
from nightcrawler.contex import Context
from helpers.utils import write_json
from helpers.decorators import retry_on_requests_exception, log_start_and_end
from helpers.serp_api import SerpAPI
from helpers.zyte_api import ZyteAPI, DEFAULT_CONFIG

from tqdm.auto import tqdm

=======
from abc import ABC, abstractmethod
from typing import Any, Dict, List, Union

>>>>>>> 20e58936
from helpers import LOGGER_NAME

logger = logging.getLogger(LOGGER_NAME)

class DataCollector(ABC):
    """
<<<<<<< HEAD
    Implements the data collection via Zyte and SerpAPI.
=======
    Abstract base class that enforces methods to interact with an API, process its results, 
    and store the data. Subclasses should implement the following methods:
    
        - initiate_client: Initiate the API client.
        - retrieve_response: Make the API calls and retrieve data.
        - structure_results: Postprocess the API results into the desired format.
        - store_results: Write the results to the file system.
        - apply: Run the entire data collection process.
>>>>>>> 20e58936

    Attributes:
        context (Context): The context object containing configuration and settings.
    """

    @abstractmethod
    def initiate_client(self) -> Any:
        """
        Initializes the API client necessary for making requests.
        Should set up any authentication or connection requirements.

        Returns:
            Any: An initialized API client instance.
        """
        pass
    
    @abstractmethod
    def retrieve_response(self, *args: Any, **kwargs: Any) -> Union[Dict[str, Any], List[Dict[str, Any]]]:
        """
        Makes the API calls to retrieve data.

        Args:
            *args (Any): Positional arguments required by the API call.
            **kwargs (Any): Keyword arguments required by the API call.
        
        Returns:
            Union[Dict[str, Any], List[Dict[str, Any]]]: The raw response data from the API, either as a dictionary or a list of dictionaries.
        """
<<<<<<< HEAD
        logger.info(f"Initializing data collection : {self._entity_name}")
        self.context = context

    def full_pipeline(self, keyword:str, num_of_results: int):
        """
        Performs both SerpAPI and Zyte extraction processes.

        Args:
            keyword (str): The keyword to search for.
        """
        urls = self.extract_serpapi(keyword=keyword, full_output=False, num_of_results= num_of_results)
        results = self.extract_zyte(urls=urls)
        return results

    def extract_serpapi(self, keyword: str, full_output: bool, num_of_results: int) -> List[str]:
        logger.info(f"Extracting URLs from serpapi for '{keyword}'")

        serpapi_client = SerpAPI()

        params = {
            'q': keyword,
            'tbm': '',
            'start': 0,
            'num': int(num_of_results) + 1,
            'api_key': self.context.settings.serpapi.token
        }

        response = serpapi_client.call_serpapi(params, log_name='google_regular')
        items = serpapi_client.get_organic_results(response)

        if full_output:
            results =  items
        else:
            urls = [item.get('link') for item in items]
            results = serpapi_client._check_limit(urls, keyword)

        write_json(self.context.output_path, self.context.serpapi_filename, results)
        return urls


    def extract_zyte(self, urls: List[str]) -> List[Dict[str, str]]:
        """
        Retrieves data in bulk from Zyte using the provided URL path.

        Args:
            urls (List[str]): A list of URLs to fetch data from.

        Returns:
            List[Dict[str, str]]: A list of dictionaries containing the URL and a placeholder title.
        """
        logger.info(f"Extracting product details from zyte for {len(urls)} URLs.")

        api = ZyteAPI()
        api_config = DEFAULT_CONFIG.copy()
        api_config["screenshot"] = False
        api_config["actions"] = []
        api_config["screenshotOptions"] = None
        api_config["viewport"] = None
        api_config["browserHtml"] = False
        api_config["javascript"] = False

        results = []
        with tqdm(total=len(urls)) as pbar:
            for url in urls:
                response = api.call_api(url, api_config)
                if not response:
                    continue

                product = response["product"]
                results.append(
                    {
                        "price": product.get("price", "") + product.get("currencyRaw", ""),
                        "title": product.get("name", ""),
                        "full_description": product.get("description", ""),
                        "seconds_taken": response["seconds_taken"],
                    }
                )
                pbar.update(1)

        write_json(self.context.output_path, self.context.zyte_filename, results)
        return results
=======
        pass
    
    @abstractmethod
    def structure_results(self, data: Union[Dict[str, Any], List[Dict[str, Any]]], *args: Any, **kwargs: Any) -> Union[List[str], List[Dict[str, Any]]]:
        """
        Processes and structures the raw API response data into the desired format.
        
        Args:
            data (Union[Dict[str, Any], List[Dict[str, Any]]]): The raw data returned from the API.
            *args (Any): Additional positional arguments for structuring the data.
            **kwargs (Any): Additional keyword arguments for structuring the data.
        
        Returns:
            Union[List[str], List[Dict[str, Any]]]: The structured and processed data, either as a list of URLs (strings) or a list of dictionaries.
        """
        pass
    
    @abstractmethod
    def store_results(self, structured_data: Union[List[str], List[Dict[str, Any]]]) -> None:
        """
        Stores the structured data into the file system or another storage mechanism.
        
        Args:
            structured_data (Union[List[str], List[Dict[str, Any]]]): The processed data that needs to be stored, either as a list of URLs or a list of dictionaries.
        """
        pass

    @abstractmethod
    def apply(self, *args: Any, **kwargs: Any) -> Union[List[str], List[Dict[str, Any]]]:
        """
        Orchestrates the entire process by calling the other methods in sequence:
        - initiate_client
        - retrieve_response
        - structure_results
        - store_results

        Args:
            *args (Any): Positional arguments required for the process.
            **kwargs (Any): Keyword arguments required for the process.
        
        Returns:
            Union[List[str], List[Dict[str, Any]]]: The final structured results.
        """
        pass
>>>>>>> 20e58936
<|MERGE_RESOLUTION|>--- conflicted
+++ resolved
@@ -1,41 +1,21 @@
 import logging
-<<<<<<< HEAD
-import pandas as pd
-from abc import ABC
-from typing import List, Dict
-from nightcrawler.context import Context
-from nightcrawler.utils import write_json
-from nightcrawler.contex import Context
-from helpers.utils import write_json
-from helpers.decorators import retry_on_requests_exception, log_start_and_end
-from helpers.serp_api import SerpAPI
-from helpers.zyte_api import ZyteAPI, DEFAULT_CONFIG
-
-from tqdm.auto import tqdm
-
-=======
 from abc import ABC, abstractmethod
 from typing import Any, Dict, List, Union
 
->>>>>>> 20e58936
 from helpers import LOGGER_NAME
 
 logger = logging.getLogger(LOGGER_NAME)
 
 class DataCollector(ABC):
     """
-<<<<<<< HEAD
-    Implements the data collection via Zyte and SerpAPI.
-=======
-    Abstract base class that enforces methods to interact with an API, process its results, 
+    Abstract base class that enforces methods to interact with an API, process its results,
     and store the data. Subclasses should implement the following methods:
-    
+
         - initiate_client: Initiate the API client.
         - retrieve_response: Make the API calls and retrieve data.
         - structure_results: Postprocess the API results into the desired format.
         - store_results: Write the results to the file system.
         - apply: Run the entire data collection process.
->>>>>>> 20e58936
 
     Attributes:
         context (Context): The context object containing configuration and settings.
@@ -51,7 +31,7 @@
             Any: An initialized API client instance.
         """
         pass
-    
+
     @abstractmethod
     def retrieve_response(self, *args: Any, **kwargs: Any) -> Union[Dict[str, Any], List[Dict[str, Any]]]:
         """
@@ -60,115 +40,32 @@
         Args:
             *args (Any): Positional arguments required by the API call.
             **kwargs (Any): Keyword arguments required by the API call.
-        
+
         Returns:
             Union[Dict[str, Any], List[Dict[str, Any]]]: The raw response data from the API, either as a dictionary or a list of dictionaries.
         """
-<<<<<<< HEAD
-        logger.info(f"Initializing data collection : {self._entity_name}")
-        self.context = context
+        pass
 
-    def full_pipeline(self, keyword:str, num_of_results: int):
-        """
-        Performs both SerpAPI and Zyte extraction processes.
-
-        Args:
-            keyword (str): The keyword to search for.
-        """
-        urls = self.extract_serpapi(keyword=keyword, full_output=False, num_of_results= num_of_results)
-        results = self.extract_zyte(urls=urls)
-        return results
-
-    def extract_serpapi(self, keyword: str, full_output: bool, num_of_results: int) -> List[str]:
-        logger.info(f"Extracting URLs from serpapi for '{keyword}'")
-
-        serpapi_client = SerpAPI()
-
-        params = {
-            'q': keyword,
-            'tbm': '',
-            'start': 0,
-            'num': int(num_of_results) + 1,
-            'api_key': self.context.settings.serpapi.token
-        }
-
-        response = serpapi_client.call_serpapi(params, log_name='google_regular')
-        items = serpapi_client.get_organic_results(response)
-
-        if full_output:
-            results =  items
-        else:
-            urls = [item.get('link') for item in items]
-            results = serpapi_client._check_limit(urls, keyword)
-
-        write_json(self.context.output_path, self.context.serpapi_filename, results)
-        return urls
-
-
-    def extract_zyte(self, urls: List[str]) -> List[Dict[str, str]]:
-        """
-        Retrieves data in bulk from Zyte using the provided URL path.
-
-        Args:
-            urls (List[str]): A list of URLs to fetch data from.
-
-        Returns:
-            List[Dict[str, str]]: A list of dictionaries containing the URL and a placeholder title.
-        """
-        logger.info(f"Extracting product details from zyte for {len(urls)} URLs.")
-
-        api = ZyteAPI()
-        api_config = DEFAULT_CONFIG.copy()
-        api_config["screenshot"] = False
-        api_config["actions"] = []
-        api_config["screenshotOptions"] = None
-        api_config["viewport"] = None
-        api_config["browserHtml"] = False
-        api_config["javascript"] = False
-
-        results = []
-        with tqdm(total=len(urls)) as pbar:
-            for url in urls:
-                response = api.call_api(url, api_config)
-                if not response:
-                    continue
-
-                product = response["product"]
-                results.append(
-                    {
-                        "price": product.get("price", "") + product.get("currencyRaw", ""),
-                        "title": product.get("name", ""),
-                        "full_description": product.get("description", ""),
-                        "seconds_taken": response["seconds_taken"],
-                    }
-                )
-                pbar.update(1)
-
-        write_json(self.context.output_path, self.context.zyte_filename, results)
-        return results
-=======
-        pass
-    
     @abstractmethod
     def structure_results(self, data: Union[Dict[str, Any], List[Dict[str, Any]]], *args: Any, **kwargs: Any) -> Union[List[str], List[Dict[str, Any]]]:
         """
         Processes and structures the raw API response data into the desired format.
-        
+
         Args:
             data (Union[Dict[str, Any], List[Dict[str, Any]]]): The raw data returned from the API.
             *args (Any): Additional positional arguments for structuring the data.
             **kwargs (Any): Additional keyword arguments for structuring the data.
-        
+
         Returns:
             Union[List[str], List[Dict[str, Any]]]: The structured and processed data, either as a list of URLs (strings) or a list of dictionaries.
         """
         pass
-    
+
     @abstractmethod
     def store_results(self, structured_data: Union[List[str], List[Dict[str, Any]]]) -> None:
         """
         Stores the structured data into the file system or another storage mechanism.
-        
+
         Args:
             structured_data (Union[List[str], List[Dict[str, Any]]]): The processed data that needs to be stored, either as a list of URLs or a list of dictionaries.
         """
@@ -186,9 +83,8 @@
         Args:
             *args (Any): Positional arguments required for the process.
             **kwargs (Any): Keyword arguments required for the process.
-        
+
         Returns:
             Union[List[str], List[Dict[str, Any]]]: The final structured results.
         """
-        pass
->>>>>>> 20e58936
+        pass