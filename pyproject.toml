[tool.poetry]
name = "nightcrawler-ds-pipeline"
version = "0.1.0"
description = ""
authors = ["alho94 <alexander.horst@swissmedic.ch>"]
readme = "README.md"
packages = [{include = "nightcrawler"}]

[tool.poetry.dependencies]
<<<<<<< HEAD
python = "~3.10"
argcomplete = "^3.4.0"
pandas = "^2.2.2"
python-dotenv = "^1.0.1"
helpers = { path = "../nightcrawler-ds-helpers/", develop = true }
#helpers = {git = "https://github.com/smc40/nightcrawler_ds_helpers", tag = "v0.0.0"}
=======
python = "^3.10"
pandas = "^2.2.2"
python-dotenv = "^1.0.1"
helpers = { path = "../nightcrawler-ds-helpers/", develop = true }  
pydantic-settings = "^2.4.0"
>>>>>>> 13be09d1



[build-system]
requires = ["poetry-core"]
build-backend = "poetry.core.masonry.api"<|MERGE_RESOLUTION|>--- conflicted
+++ resolved
@@ -7,20 +7,12 @@
 packages = [{include = "nightcrawler"}]
 
 [tool.poetry.dependencies]
-<<<<<<< HEAD
 python = "~3.10"
 argcomplete = "^3.4.0"
 pandas = "^2.2.2"
 python-dotenv = "^1.0.1"
 helpers = { path = "../nightcrawler-ds-helpers/", develop = true }
-#helpers = {git = "https://github.com/smc40/nightcrawler_ds_helpers", tag = "v0.0.0"}
-=======
-python = "^3.10"
-pandas = "^2.2.2"
-python-dotenv = "^1.0.1"
-helpers = { path = "../nightcrawler-ds-helpers/", develop = true }  
 pydantic-settings = "^2.4.0"
->>>>>>> 13be09d1
 
 
 
